import copy
import csv
import logging
import os
import random
from abc import ABC, abstractmethod
from datetime import datetime

import numpy as np
import torch
import torch.optim as optim
from torch import distributed as dist
from torch import nn
from torch.cuda.amp import GradScaler
from torch.nn.parallel import DistributedDataParallel
from torch.optim import Optimizer
from torch.utils.data.distributed import DistributedSampler
from torch_geometric.data import Dataset

from matdeeplearn.common.data import (DataLoader, dataset_split,
                                      get_dataloader, get_dataset)
from matdeeplearn.common.registry import registry
from matdeeplearn.models.base_model import BaseModel
from matdeeplearn.modules.evaluator import Evaluator
from matdeeplearn.modules.scheduler import LRScheduler


@registry.register_trainer("base")
class BaseTrainer(ABC):
    def __init__(
        self,
        model: BaseModel,
        dataset: Dataset,
        optimizer: Optimizer,
        sampler: DistributedSampler,
        scheduler: LRScheduler,
        data_loader: DataLoader,
        loss: nn.Module,
        max_epochs: int,
        clip_grad_norm: int = None,
        max_checkpoint_epochs: int = None,
        identifier: str = None,
        verbosity: int = None,
        batch_tqdm: bool = False,
        write_output: list = ["train", "val", "test"],
        save_dir: str = None,
<<<<<<< HEAD
        checkpoint_path: str = None,      
=======
        checkpoint_path: str = None,
        use_amp: bool = False,
>>>>>>> a8b7e63f
    ):
        self.device = torch.device("cuda" if torch.cuda.is_available() else "cpu")
        self.model = model
        self.dataset = dataset
        self.optimizer = optimizer
        self.train_sampler = sampler
        self.data_loader = data_loader
        self.scheduler = scheduler
        self.loss_fn = loss
        self.max_epochs = max_epochs
        self.clip_grad_norm = clip_grad_norm
        self.max_checkpoint_epochs = max_checkpoint_epochs
        self.train_verbosity = verbosity
        self.batch_tqdm = batch_tqdm
        self.write_output = write_output

        self.epoch = 0
        self.step = 0
        self.metrics = {}
        self.epoch_time = None
        self.best_metric = 1e10
        self.best_model_state = None

        self.save_dir = save_dir if save_dir else os.getcwd()
        self.checkpoint_path = checkpoint_path
        self.use_amp = use_amp

        if self.use_amp:
            logging.info("Using PyTorch automatic mixed-precision")

        self.scaler = GradScaler(enabled=self.use_amp and self.device.type == "cuda")

        self.evaluator = Evaluator()

        if self.train_sampler == None:
            self.rank = torch.device("cuda" if torch.cuda.is_available() else "cpu")
        else:
            self.rank = self.train_sampler.rank

        timestamp = torch.tensor(datetime.now().timestamp()).to(self.device)
        self.timestamp_id = datetime.fromtimestamp(timestamp.int()).strftime(
            "%Y-%m-%d-%H-%M-%S"
        )
        if identifier:
            self.timestamp_id = f"{self.timestamp_id}-{identifier}"

        if self.train_verbosity:
            logging.info(
                f"GPU is available: {torch.cuda.is_available()}, Quantity: {os.environ.get('LOCAL_WORLD_SIZE', None)}"
            )
            logging.info(f"Dataset used: {self.dataset}")
            if self.dataset.get("train"):
                logging.debug(self.dataset["train"][0])
                logging.debug(self.dataset["train"][0].x[0])
                logging.debug(self.dataset["train"][0].y[0])
            else:
                logging.debug(self.dataset[list(self.dataset.keys())[0]][0])
                logging.debug(self.dataset[list(self.dataset.keys())[0]][0].x[0])
                logging.debug(self.dataset[list(self.dataset.keys())[0]][0].y[0])

            if str(self.rank) not in ("cpu", "cuda"):
                logging.debug(self.model.module)
            else:
                logging.debug(self.model)

    @classmethod
    def from_config(cls, config):
        """Class method used to initialize BaseTrainer from a config object
        config has the following sections:
            trainer
            task
            model
            optim
            scheduler
            dataset
        """

        cls.set_seed(config["task"].get("seed"))

        if config["task"]["parallel"] == True:
            # os.environ["MASTER_ADDR"] = "localhost"
            # os.environ["MASTER_PORT"] = "12355"
            local_world_size = os.environ.get("LOCAL_WORLD_SIZE", None)
            local_world_size = int(local_world_size)
            dist.init_process_group(
                "nccl", world_size=local_world_size, init_method="env://"
            )
            rank = int(dist.get_rank())
        else:
            rank = torch.device("cuda" if torch.cuda.is_available() else "cpu")
            local_world_size = 1
        dataset = cls._load_dataset(config["dataset"], config["task"]["run_mode"])
        model = cls._load_model(config["model"], config["dataset"]["preprocess_params"], dataset, local_world_size, rank)
        optimizer = cls._load_optimizer(config["optim"], model, local_world_size)
        sampler = cls._load_sampler(config["optim"], dataset, local_world_size, rank)
        data_loader = cls._load_dataloader(
            config["optim"],
            config["dataset"],
            dataset,
            sampler,
            config["task"]["run_mode"],
        )

        scheduler = cls._load_scheduler(config["optim"]["scheduler"], optimizer)
        loss = cls._load_loss(config["optim"]["loss"])
        max_epochs = config["optim"]["max_epochs"]
        clip_grad_norm = config["optim"].get("clip_grad_norm", None)
        verbosity = config["optim"].get("verbosity", None)
        batch_tqdm = config["optim"].get("batch_tqdm", False)
        write_output = config["task"].get("write_output", [])
        max_checkpoint_epochs = config["optim"].get("max_checkpoint_epochs", None)
        identifier = config["task"].get("identifier", None)

        # pass in custom results home dir and load in prev checkpoint dir
        save_dir = config["task"].get("save_dir", None)
        checkpoint_path = config["task"].get("checkpoint_path", None)

        if local_world_size > 1:
            dist.barrier()

        return cls(
            model=model,
            dataset=dataset,
            optimizer=optimizer,
            sampler=sampler,
            scheduler=scheduler,
            data_loader=data_loader,
            loss=loss,
            max_epochs=max_epochs,
            clip_grad_norm=clip_grad_norm,
            max_checkpoint_epochs=max_checkpoint_epochs,
            identifier=identifier,
            verbosity=verbosity,
            batch_tqdm=batch_tqdm,
            write_output=write_output,
            save_dir=save_dir,
            checkpoint_path=checkpoint_path,
            use_amp=config["task"].get("use_amp", False),
        )

    @staticmethod
    def _load_dataset(dataset_config, task):
        """Loads the dataset if from a config file."""

        dataset_path = dataset_config["pt_path"]
        dataset = {}
        if isinstance(dataset_config["src"], dict):
            if dataset_config["src"].get("train"):
                dataset["train"] = get_dataset(
                    dataset_path,
                    processed_file_name="data_train.pt",
                    transform_list=dataset_config.get("transforms", []),
                )
            if dataset_config["src"].get("val"):
                dataset["val"] = get_dataset(
                    dataset_path,
                    processed_file_name="data_val.pt",
                    transform_list=dataset_config.get("transforms", []),
                )
            if dataset_config["src"].get("test"):
                dataset["test"] = get_dataset(
                    dataset_path,
                    processed_file_name="data_test.pt",
                    transform_list=dataset_config.get("transforms", []),
                )
            if dataset_config["src"].get("predict"):
                dataset["predict"] = get_dataset(
                    dataset_path,
                    processed_file_name="data_predict.pt",
                    transform_list=dataset_config.get("transforms", []),
                )

        else:
            if task != "predict":
                dataset_full = get_dataset(
                    dataset_path,
                    processed_file_name="data.pt",
                    transform_list=dataset_config.get("transforms", []),
                )
                train_ratio = dataset_config["train_ratio"]
                val_ratio = dataset_config["val_ratio"]
                test_ratio = dataset_config["test_ratio"]
                dataset["train"], dataset["val"], dataset["test"] = dataset_split(
                    dataset_full,
                    train_ratio,
                    val_ratio,
                    test_ratio,
                )
            else:
                # if running in predict mode, then no data splitting is performed
                dataset["predict"] = get_dataset(
                    dataset_path,
                    processed_file_name="data.pt",
                    transform_list=dataset_config.get("transforms", []),
                )

        return dataset

    @staticmethod
    def _load_model(model_config, graph_config, dataset, world_size, rank):
        """Loads the model if from a config file."""

        if dataset.get("train"):
            dataset = dataset["train"]
        else:
            dataset = dataset[list(dataset.keys())[0]]
<<<<<<< HEAD
                    
        if isinstance(dataset, torch.utils.data.Subset): 
            dataset = dataset.dataset 
        
        # Obtain node, edge, and output dimensions for model initialization    
        node_dim = dataset.num_features   
        edge_dim = graph_config["edge_steps"] 
        if dataset[0]["y"].ndim == 0:
            output_dim = 1
        else:
            output_dim = dataset[0]["y"].shape[1]     
=======

        if isinstance(dataset, torch.utils.data.Subset):
            dataset = dataset.dataset

        # Obtain node, edge, and output dimensions for model initialization
        node_dim = dataset.num_features
        edge_dim = dataset.num_edge_features
        if dataset[0]["y"].ndim == 0:
            output_dim = 1
        else:
            output_dim = dataset[0]["y"].shape[1]
>>>>>>> a8b7e63f

        # Determine if this is a node or graph level model
        if dataset[0]["y"].shape[0] == dataset[0]["x"].shape[0]:
            model_config["prediction_level"] = "node"
        elif dataset[0]["y"].shape[0] == 1:
            model_config["prediction_level"] = "graph"
        else:
            raise ValueError(
                "Target labels do not have the correct dimensions for node or graph-level prediction."
            )

        model_cls = registry.get_model_class(model_config["name"])
        model = model_cls(
<<<<<<< HEAD
                  node_dim=node_dim, 
                  edge_dim=edge_dim, 
                  output_dim=output_dim, 
                  cutoff_radius=graph_config["cutoff_radius"], 
                  n_neighbors=graph_config["n_neighbors"], 
                  edge_steps=graph_config["edge_steps"], 
                  graph_method=graph_config["edge_calc_method"], 
                  num_offsets=graph_config["num_offsets"], 
                  **model_config
                  )
=======
            node_dim=node_dim, edge_dim=edge_dim, output_dim=output_dim, **model_config
        )
>>>>>>> a8b7e63f
        model = model.to(rank)
        # model = torch_geometric.compile(model)
        # if model_config["load_model"] == True:
        #    checkpoint = torch.load(model_config["model_path"])
        #    model.load_state_dict(checkpoint["state_dict"])
        if world_size > 1:
            model = DistributedDataParallel(
                model, device_ids=[rank], find_unused_parameters=False
            )
        return model

    @staticmethod
    def _load_optimizer(optim_config, model, world_size):
        # Some issues with DDP learning rate
        # Unclear regarding the best practice
        # Currently, effective batch size per epoch is batch_size * world_size
        # Some discussions here:
        # https://github.com/Lightning-AI/lightning/discussions/3706
        # https://discuss.pytorch.org/t/should-we-split-batch-size-according-to-ngpu-per-node-when-distributeddataparallel/72769/15
        if world_size > 1:
            optim_config["lr"] = optim_config["lr"] * world_size

        optimizer = getattr(optim, optim_config["optimizer"]["optimizer_type"])(
            model.parameters(),
            lr=optim_config["lr"],
            **optim_config["optimizer"].get("optimizer_args", {}),
        )
        return optimizer

    @staticmethod
    def _load_sampler(optim_config, dataset, world_size, rank):
        # TODO: write sampler, look into BalancedBatchSampler in
        #  OCP for their implementation of train_sampler batches
        #  (part of self.train_loader)
        # TODO: update sampler with more attributes like rank and num_replicas (world_size)
        if dataset.get("train"):
            dataset = dataset["train"]
        else:
            dataset = dataset[list(dataset.keys())[0]]

        if world_size > 1:
            sampler = DistributedSampler(dataset, num_replicas=world_size, rank=rank)
        else:
            sampler = None

        return sampler

    @staticmethod
    def _load_dataloader(optim_config, dataset_config, dataset, sampler, run_mode):
        data_loader = {}
        batch_size = optim_config.get("batch_size")
        if dataset.get("train"):
            data_loader["train_loader"] = get_dataloader(
                dataset["train"], batch_size=batch_size, sampler=sampler
            )
        if dataset.get("val"):
            data_loader["val_loader"] = get_dataloader(
                dataset["val"], batch_size=batch_size, sampler=None
            )
        if dataset.get("test"):
            data_loader["test_loader"] = get_dataloader(
                dataset["test"], batch_size=batch_size, sampler=None
            )
        if run_mode == "predict" and dataset.get("predict"):
            data_loader["predict_loader"] = get_dataloader(
                dataset["predict"], batch_size=batch_size, sampler=None
            )

        return data_loader

    @staticmethod
    def _load_scheduler(scheduler_config, optimizer):
        scheduler_type = scheduler_config["scheduler_type"]
        scheduler_args = scheduler_config["scheduler_args"]
        scheduler = LRScheduler(optimizer, scheduler_type, scheduler_args)
        return scheduler

    @staticmethod
    def _load_loss(loss_config):
        """Loads the loss from either the TorchLossWrapper or custom loss functions in matdeeplearn"""
        loss_cls = registry.get_loss_class(loss_config["loss_type"])
        # if there are other params for loss type, include in call
        if loss_config.get("loss_args"):
            return loss_cls(**loss_config["loss_args"])
        else:
            return loss_cls()

    @abstractmethod
    def _load_task(self):
        """Initializes task-specific info. Implemented by derived classes."""

    @abstractmethod
    def train(self):
        """Implemented by derived classes."""

    @abstractmethod
    def validate(self):
        """Implemented by derived classes."""

    @abstractmethod
    def predict(self):
        """Implemented by derived classes."""

    def update_best_model(self, metric):
        """Updates the best val metric and model, saves the best model, and saves the best model predictions"""
        self.best_metric = metric[type(self.loss_fn).__name__]["metric"]
        if str(self.rank) not in ("cpu", "cuda"):
            self.best_model_state = copy.deepcopy(self.model.module.state_dict())
        else:
            self.best_model_state = copy.deepcopy(self.model.state_dict())
        self.save_model("best_checkpoint.pt", metric, True)

        logging.debug(
            f"Saving prediction results for epoch {self.epoch} to: /results/{self.timestamp_id}/train_results/"
        )
        if "train" in self.write_output:
            self.predict(self.data_loader["train_loader"], "train")
        if "val" in self.write_output and self.data_loader.get("val_loader"):
            self.predict(self.data_loader["val_loader"], "val")
<<<<<<< HEAD
        if "test" in self.write_output and self.data_loader.get("test_loader"):    
=======
        if self.data_loader.get("test_loader"):
>>>>>>> a8b7e63f
            self.predict(self.data_loader["test_loader"], "test")

    def save_model(self, checkpoint_file, metric=None, training_state=True):
        """Saves the model state dict"""
        if str(self.rank) not in ("cpu", "cuda"):
            if training_state:
                state = {
                    "epoch": self.epoch,
                    "step": self.step,
                    "state_dict": self.model.module.state_dict(),
                    "optimizer": self.optimizer.state_dict(),
                    "scheduler": self.scheduler.scheduler.state_dict(),
                    "scaler":self.scaler.state_dict(),
                    "best_metric": self.best_metric,
                    "identifier": self.timestamp_id,
                    "seed": torch.random.initial_seed(),
                }
            else:
                state = {"state_dict": self.model.module.state_dict(), "metric": metric}
        else:
            if training_state:
                state = {
                    "epoch": self.epoch,
                    "step": self.step,
                    "state_dict": self.model.state_dict(),
                    "optimizer": self.optimizer.state_dict(),
                    "scheduler": self.scheduler.scheduler.state_dict(),
                    "scaler":self.scaler.state_dict(),
                    "best_metric": self.best_metric,
                    "identifier": self.timestamp_id,
                    "seed": torch.random.initial_seed(),
                }
            else:
                state = {"state_dict": self.model.state_dict(), "metric": metric}

        curr_checkpt_dir = os.path.join(
            self.save_dir, "results", self.timestamp_id, "checkpoint"
        )
        os.makedirs(curr_checkpt_dir, exist_ok=True)
        filename = os.path.join(curr_checkpt_dir, checkpoint_file)

        torch.save(state, filename)
        del state
        
        return filename

    def save_results(self, output, results_dir, filename, node_level_predictions=False, labels=True):
        results_path = os.path.join(
            self.save_dir, "results", self.timestamp_id, results_dir
        )
        os.makedirs(results_path, exist_ok=True)
        filename = os.path.join(results_path, filename)
        shape = output.shape

        id_headers = ["structure_id"]
        if node_level_predictions:
            id_headers += ["node_id"]
            
        if labels==True:
            num_cols = (shape[1] - len(id_headers)) // 2
            headers = id_headers + ["target"] * num_cols + ["prediction"] * num_cols
        else:
            num_cols = (shape[1] - len(id_headers))
            headers = id_headers + ["prediction"] * num_cols        
        
        with open(filename, "w") as f:
            csvwriter = csv.writer(f)
            for i in range(0, len(output)):
                if i == 0:
                    csvwriter.writerow(headers)
                elif i > 0:
                    csvwriter.writerow(output[i - 1, :])
        return filename

    # TODO: streamline this from PR #12
    def load_checkpoint(self, load_training_state=True):
        """Loads the model from a checkpoint.pt file"""

        if not self.checkpoint_path:
            raise ValueError("No checkpoint directory specified in config.")

        # checkpoint_path = glob.glob(os.path.join(self.checkpoint_path, "results", "*"))
        # checkpoint_file = os.path.join(checkpoint_path, "checkpoint", "checkpoint.pt")

        # Load params from checkpoint
        checkpoint = torch.load(self.checkpoint_path)

        if str(self.rank) not in ("cpu", "cuda"):
            self.model.module.load_state_dict(checkpoint["state_dict"])
            self.best_model_state = copy.deepcopy(self.model.module.state_dict())
        else:
            self.model.load_state_dict(checkpoint["state_dict"])
            self.best_model_state = copy.deepcopy(self.model.state_dict())

        if load_training_state == True:
            if checkpoint.get("optimizer"):
                self.optimizer.load_state_dict(checkpoint["optimizer"])
            if checkpoint.get("scheduler"):
                self.scheduler.scheduler.load_state_dict(checkpoint["scheduler"])
                self.scheduler.update_lr()
            if checkpoint.get("epoch"):
                self.epoch = checkpoint["epoch"]
            if checkpoint.get("step"):
                self.step = checkpoint["step"]
            if checkpoint.get("best_metric"):
                self.best_metric = checkpoint["best_metric"]
            if checkpoint.get("seed"):
                seed = checkpoint["seed"]
                self.set_seed(seed)        
            #todo: load dataset to recreate the same split as the prior run
            #self._load_dataset(dataset_config, task)
        
    # Loads portion of model dict into a new model for fine tuning
    def load_pre_trained_weights(self, load_training_state=False):
        """Loads the pre-trained model from a checkpoint.pt file"""

        if not self.checkpoint_path:
            raise ValueError("No checkpoint directory specified in config.")
            checkpoints_folder = os.path.join(self.fine_tune_from, 'checkpoint')
            
        load_model = torch.load(self.checkpoint_path, map_location=self.device)
        load_state = load_model["state_dict"]
        
        model_state = self.model.state_dict()

        print(model_state.keys())
        for name, param in load_state.items():
            #if name not in model_state or name.split('.')[0] in "post_lin_list":
            if name not in model_state:
                logging.debug('NOT loaded: %s', name)
                continue
            else:
                logging.debug('loaded: %s', name)
            if isinstance(param, torch.nn.parameter.Parameter):
                # backwards compatibility for serialized parameters
                param = param.data
            model_state[name].copy_(param)
        logging.info("Loaded pre-trained model with success.")

        if load_training_state == True:
            if checkpoint.get("optimizer"): 
                self.optimizer.load_state_dict(checkpoint["optimizer"])
            if checkpoint.get("scheduler"):     
                self.scheduler.scheduler.load_state_dict(checkpoint["scheduler"])
                self.scheduler.update_lr()
            #if checkpoint.get("epoch"): 
            #    self.epoch = checkpoint["epoch"]
            #if checkpoint.get("step"): 
            #    self.step = checkpoint["step"]
            #if checkpoint.get("best_metric"): 
            #    self.best_metric = checkpoint["best_metric"]
            if checkpoint.get("seed"): 
                seed = checkpoint["seed"]
                self.set_seed(seed)
            if checkpoint.get("scaler"):
                self.scaler.load_state_dict(checkpoint["scaler"])
                
<<<<<<< HEAD
    @staticmethod            
=======
            self._load_dataset

    @staticmethod
>>>>>>> a8b7e63f
    def set_seed(seed):
        # https://pytorch.org/docs/stable/notes/randomness.html
        if seed is None:
            return

        random.seed(seed)
        np.random.seed(seed)
        torch.manual_seed(seed)
        torch.cuda.manual_seed_all(seed)
        torch.backends.cudnn.deterministic = True
        torch.backends.cudnn.benchmark = False<|MERGE_RESOLUTION|>--- conflicted
+++ resolved
@@ -44,12 +44,8 @@
         batch_tqdm: bool = False,
         write_output: list = ["train", "val", "test"],
         save_dir: str = None,
-<<<<<<< HEAD
-        checkpoint_path: str = None,      
-=======
         checkpoint_path: str = None,
         use_amp: bool = False,
->>>>>>> a8b7e63f
     ):
         self.device = torch.device("cuda" if torch.cuda.is_available() else "cpu")
         self.model = model
@@ -256,7 +252,6 @@
             dataset = dataset["train"]
         else:
             dataset = dataset[list(dataset.keys())[0]]
-<<<<<<< HEAD
                     
         if isinstance(dataset, torch.utils.data.Subset): 
             dataset = dataset.dataset 
@@ -268,19 +263,6 @@
             output_dim = 1
         else:
             output_dim = dataset[0]["y"].shape[1]     
-=======
-
-        if isinstance(dataset, torch.utils.data.Subset):
-            dataset = dataset.dataset
-
-        # Obtain node, edge, and output dimensions for model initialization
-        node_dim = dataset.num_features
-        edge_dim = dataset.num_edge_features
-        if dataset[0]["y"].ndim == 0:
-            output_dim = 1
-        else:
-            output_dim = dataset[0]["y"].shape[1]
->>>>>>> a8b7e63f
 
         # Determine if this is a node or graph level model
         if dataset[0]["y"].shape[0] == dataset[0]["x"].shape[0]:
@@ -294,7 +276,6 @@
 
         model_cls = registry.get_model_class(model_config["name"])
         model = model_cls(
-<<<<<<< HEAD
                   node_dim=node_dim, 
                   edge_dim=edge_dim, 
                   output_dim=output_dim, 
@@ -305,10 +286,6 @@
                   num_offsets=graph_config["num_offsets"], 
                   **model_config
                   )
-=======
-            node_dim=node_dim, edge_dim=edge_dim, output_dim=output_dim, **model_config
-        )
->>>>>>> a8b7e63f
         model = model.to(rank)
         # model = torch_geometric.compile(model)
         # if model_config["load_model"] == True:
@@ -428,11 +405,7 @@
             self.predict(self.data_loader["train_loader"], "train")
         if "val" in self.write_output and self.data_loader.get("val_loader"):
             self.predict(self.data_loader["val_loader"], "val")
-<<<<<<< HEAD
         if "test" in self.write_output and self.data_loader.get("test_loader"):    
-=======
-        if self.data_loader.get("test_loader"):
->>>>>>> a8b7e63f
             self.predict(self.data_loader["test_loader"], "test")
 
     def save_model(self, checkpoint_file, metric=None, training_state=True):
@@ -541,7 +514,9 @@
                 self.best_metric = checkpoint["best_metric"]
             if checkpoint.get("seed"):
                 seed = checkpoint["seed"]
-                self.set_seed(seed)        
+                self.set_seed(seed) 
+            if checkpoint.get("scaler"):
+                self.scaler.load_state_dict(checkpoint["scaler"])                
             #todo: load dataset to recreate the same split as the prior run
             #self._load_dataset(dataset_config, task)
         
@@ -589,14 +564,8 @@
                 self.set_seed(seed)
             if checkpoint.get("scaler"):
                 self.scaler.load_state_dict(checkpoint["scaler"])
-                
-<<<<<<< HEAD
-    @staticmethod            
-=======
-            self._load_dataset
-
-    @staticmethod
->>>>>>> a8b7e63f
+
+    @staticmethod
     def set_seed(seed):
         # https://pytorch.org/docs/stable/notes/randomness.html
         if seed is None:
